{
  "name": "@collective-dao/liquid-staking",
  "version": "0.1.0",
  "author": "Collective DAO",
  "license": "MIT",
  "directories": {
    "lib": "lib",
    "test": "test"
  },
  "scripts": {
    "deploy:hardhat": "hardhat deploy --network hardhat",
    "deploy:calibration": "hardhat deploy --network calibration",
    "deploy:hyperspace": "hardhat deploy --network hyperspace",
    "deploy:localnet": "hardhat deploy --network localnet",
    "lint:check": "solhint -f table contracts/*.sol",
    "lint:fix": "solhint --fix contracts/*.sol",
    "prepare": "husky install",
    "prettier:check": "prettier --check '**/*.{ts,js,json,sol}'",
    "prettier:fix": "prettier --write '**/*.{ts,js,json,sol}'",
    "slither": "slither . --config-file slither.config.json --compile-force-framework foundry",
    "test": "forge test -vvv",
    "test:gas": "forge test --gas-report"
  },
  "repository": {
    "type": "git",
    "url": "git+ssh://git@github.com/collective-dao/liquid-staking.git"
  },
  "bugs": {
    "url": "https://github.com/collective-dao/liquid-staking/issues"
  },
  "homepage": "https://github.com/collective-dao/liquid-staking#readme",
  "devDependencies": {
    "@glif/filecoin-address": "^2.0.43",
    "@nomicfoundation/hardhat-chai-matchers": "^1.0.0",
    "@nomicfoundation/hardhat-foundry": "^1.0.1",
    "@nomicfoundation/hardhat-network-helpers": "^1.0.0",
    "@nomicfoundation/hardhat-toolbox": "^2.0.0",
<<<<<<< HEAD
    "@nomiclabs/hardhat-ethers": "npm:hardhat-deploy-ethers@^0.3.0-beta.13",
    "@nomiclabs/hardhat-etherscan": "^3.0.0",
=======
    "@nomiclabs/hardhat-ethers": "^2.2.3",
    "@openzeppelin/hardhat-upgrades": "^1.24.0",
    "@openzeppelin/upgrades-core": "^1.25.0",
>>>>>>> 30ab6ef4
    "@typechain/ethers-v5": "^10.2.0",
    "@typechain/hardhat": "^6.1.5",
    "@types/chai": "^4.2.0",
    "@types/mocha": ">=9.1.0",
    "chai": "^4.2.0",
    "dotenv": "^16.0.3",
    "ethers": "^5.7.2",
    "hardhat": "^2.12.4",
    "hardhat-deploy": "^0.11.22",
    "hardhat-gas-reporter": "^1.0.8",
    "hardhat-preprocessor": "^0.1.5",
    "husky": "^8.0.2",
    "prettier": "^2.8.1",
    "prettier-plugin-solidity": "^1.1.0",
    "solhint": "^3.3.7",
    "solhint-plugin-prettier": "^0.0.5",
    "solidity-coverage": "^0.8.1",
    "ts-node": "^10.9.1",
    "typechain": "^8.1.1",
    "typescript": "^4.9.4"
  }
}<|MERGE_RESOLUTION|>--- conflicted
+++ resolved
@@ -35,14 +35,10 @@
     "@nomicfoundation/hardhat-foundry": "^1.0.1",
     "@nomicfoundation/hardhat-network-helpers": "^1.0.0",
     "@nomicfoundation/hardhat-toolbox": "^2.0.0",
-<<<<<<< HEAD
-    "@nomiclabs/hardhat-ethers": "npm:hardhat-deploy-ethers@^0.3.0-beta.13",
     "@nomiclabs/hardhat-etherscan": "^3.0.0",
-=======
     "@nomiclabs/hardhat-ethers": "^2.2.3",
     "@openzeppelin/hardhat-upgrades": "^1.24.0",
     "@openzeppelin/upgrades-core": "^1.25.0",
->>>>>>> 30ab6ef4
     "@typechain/ethers-v5": "^10.2.0",
     "@typechain/hardhat": "^6.1.5",
     "@types/chai": "^4.2.0",
